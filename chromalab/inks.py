import heapq
import math
from collections import defaultdict
from itertools import chain
from itertools import islice, combinations
from itertools import product
from typing import Tuple, List
from typing import Union, Optional, Dict

import numpy as np
import numpy.typing as npt
from scipy.spatial import ConvexHull
from scipy.special import comb
from sklearn.decomposition import PCA, TruncatedSVD
from tqdm import tqdm

<<<<<<< HEAD
from .spectra import Spectra
from .observer import Observer, getHeringMatrix, transformToChromaticity
from .maxbasis import MaxBasis
=======
from .observer import Observer
from .spectra import Spectra
>>>>>>> 3f33a63b


def bucket_points(points: npt.NDArray, axis=2):
    # disjointed buckets
    buckets = defaultdict(list)
    N, d = points.shape

    prec = 0.005
    # 8 is large enough for prec = 0.005:
    # 8 > log_2 (1 / 0.005)
    weights = (2 ** (8 * np.arange(0, d)))
    weights[axis] = 0

    values = points // prec
    keys = values @ weights
    for i, (key, point) in enumerate(zip(keys, values)):
        buckets[key].append((point / 2, i))  # can replace 2 with 0.01 // prec

    return {k: v for k, v in buckets.items() if len(v) > 1}


def sort_buckets(buckets, axis=2) -> List:
    dist_buckets = []

    for metamers in buckets.values():
        if len(metamers) <= 1:
            continue

        axis_values = [metamer[0][axis] for metamer in metamers]

        min_val = min(axis_values)
        max_val = max(axis_values)

        distance = max_val - min_val

        min_index = axis_values.index(min_val)
        max_index = axis_values.index(max_val)
        best_indices = (metamers[min_index][1], metamers[max_index][1])

        dist_buckets.append((distance, best_indices))

    return sorted(dist_buckets, reverse=True)


def k_s_from_data(data: npt.NDArray):
    array = np.clip(data, 1e-4, 1)
    k, s = [], []
    k_over_s = (1 - array) ** 2 / (2 * array)
    b = np.array([0, 1])

    for f in k_over_s:
        A = np.array([[-1, f], [1, 1]])

        # should just be able to call np.linalg.inverse
        AtA_inv = np.linalg.inv(np.dot(A.T, A))
        Atb = np.dot(A.T, b)
        _k, _s = np.dot(AtA_inv, Atb)

        k.append(_k)
        s.append(_s)

    return np.clip(np.array(k), 0, 1), np.clip(np.array(s), 0, 1)


def data_from_k_s(k, s):
    return 1 + (k / s) - np.sqrt(np.square(k / s) + (2 * k / s))


def k_s_from_pigments(pigments):
    k_s_pairs = [k_s_from_data(pigment.data) for pigment in pigments]
    k_matrix, s_matrix = np.array([k for k, _ in k_s_pairs]), np.array([s for _, s in k_s_pairs])

    return k_matrix.T, s_matrix.T


def km_mix(pigments, concentrations=None):
    K_matrix, S_matrix = k_s_from_pigments(pigments)
    wavelengths = pigments[0].wavelengths

    if not concentrations:
        concentrations = np.ones(len(pigments)) / len(pigments)

    K_mix = K_matrix @ concentrations
    S_mix = S_matrix @ concentrations

    return Spectra(data=data_from_k_s(K_mix, S_mix), wavelengths=wavelengths)


def load_neugebauer(inks, paper, n=50):
    num_inks = len(inks)
    primaries_dict = {'0' * num_inks: paper}

    for i in range(1, 2 ** num_inks):
        binary_str = format(i, f'0{num_inks}b')
        inks_to_mix = []

        for j, bit in enumerate(binary_str):
            if bit == '1':
                inks_to_mix.append(inks[j])

        if binary_str not in primaries_dict:  # should not need if statement
            mixed_ink = inks_to_mix[0]
            if len(inks_to_mix) > 1:
                mixed_ink = km_mix(inks_to_mix)
            primaries_dict[binary_str] = mixed_ink
    return Neugebauer(primaries_dict, n=n)


def observe_spectra(data, observer, illuminant):
    return np.divide(np.matmul(observer, (data * illuminant).T).squeeze(), np.matmul(observer, illuminant.T))


def observe_spectras(spectras: npt.NDArray, observer: npt.NDArray, illuminant: npt.NDArray) -> npt.NDArray:
    numerator = np.matmul(observer, (spectras * illuminant).T)
    denominator = np.matmul(observer, illuminant.T)
    result = np.divide(numerator, denominator[:, np.newaxis])
    return result.T


def find_best_n(primaries_dict, percentages: npt.NDArray, actual: Spectra, cellular=False):
    # Find best n array for a particular sample
    wavelengths = actual.wavelengths

    best_n = None
    best_error = float('inf')

    candidates = np.logspace(-2, 2, num=100, base=10)
    # print(candidates)
    # inefficient but idc
    for n in candidates:
        neug_n = Neugebauer(primaries_dict, n=n)
        if cellular:
            neug_n = CellNeugebauer(primaries_dict, n=n)
        result = neug_n.mix(percentages).reshape(-1)
        error = np.sum(np.square((actual.data - result)))
        if error < best_error:
            best_n = n
            best_error = error

    return best_n




class CellNeugebauer:
    # cell neugebauer with one division
    def __init__(self, primaries_dict: Dict[Union[Tuple, str], Spectra], n=50):
        """
        primaries_dict is (key, value) pairs where the key is either a
        string of ternary digits or a tuple of ternary values.
        """
        self.subcubes: Dict[Tuple, Neugebauer] = defaultdict(Neugebauer)

        weights = []
        spectras = []
        for key, spectra in primaries_dict.items():
            if isinstance(key, str):
                key = tuple(map(lambda x: int(x), key))
            weights.append(key)
            spectras.append(spectra)

        self.num_inks = round(math.log(len(primaries_dict), 3))
        self.wavelengths = list(primaries_dict.values())[0].wavelengths

        self.n = n

        for indices in product([0, 1], repeat=self.num_inks):
            primaries = {}
            for weight, spectra in zip(weights, spectras):
                if all(weight[d] in (indices[d], indices[d] + 1) for d in range(self.num_inks)):
                    adjusted_weight = tuple(w - i for w, i in zip(weight, indices))
                    primaries[adjusted_weight] = spectra
            self.subcubes[indices] = Neugebauer(primaries, n=n)

    def mix(self, percentages: npt.NDArray) -> npt.NDArray:
        index = tuple((percentages > 0.5).astype(int))
        adjusted_percentages = 2 * (percentages - np.array(index) / 2)
        return self.subcubes[index].mix(adjusted_percentages)

    def observe(self, percentages: npt.NDArray, observer: npt.NDArray, illuminant: Optional[npt.NDArray] = None):
        if illuminant is None:
            illuminant = np.ones_like(self.wavelengths)
        return observe_spectra(self.mix(percentages), observer, illuminant)


class Neugebauer:
    def __init__(self, primaries_dict: Optional[Dict[Union[Tuple, str], Spectra]], n=50):
        """
        primaries_dict is (key, value) pairs where the key is either a
        string of binary digits or a tuple of binary values, and value is a Spectra.
        """
        weights = []
        spectras = []
        for key, spectra in primaries_dict.items():
            if isinstance(key, str):
                key = tuple(map(lambda x: int(x), key))
            weights.append(np.array(key))
            spectras.append(spectra.data)
        self.wavelengths = list(primaries_dict.values())[0].wavelengths
        self.weights_array = np.array(weights)
        self.spectras_array = np.power(np.array(spectras), 1.0 / n)
        self.num_inks = round(math.log(self.weights_array.shape[0], 2))

        if isinstance(n, np.ndarray):
            assert len(n) == len(self.wavelengths)

        self.n = n

    def batch_mix(self, percentages: npt.NDArray) -> npt.NDArray:
        w_p = ((self.weights_array * percentages[:, np.newaxis, :]) +
               (1 - self.weights_array) * (1 - percentages[:, np.newaxis, :]))
        w_p_prod = np.prod(w_p, axis=2, keepdims=True)

        result = np.power(np.matmul(w_p_prod.transpose(0, 2, 1), self.spectras_array), self.n).squeeze(axis=1)

        return result

    def mix(self, percentages: npt.NDArray) -> npt.NDArray:
        w_p = (self.weights_array * percentages) + (1 - self.weights_array) * (1 - percentages)
        w_p_prod = np.prod(w_p, axis=1, keepdims=True)

        result = np.power(np.matmul(w_p_prod.T, self.spectras_array), self.n)

        return result

    def observe(self, percentages: npt.NDArray, observer: npt.NDArray, illuminant: Optional[npt.NDArray] = None):
        if illuminant is None:
            illuminant = np.ones_like(self.wavelengths)
        if percentages.ndim > 1:
            return observe_spectras(self.batch_mix(percentages), observer, illuminant)
        return observe_spectra(self.mix(percentages), observer, illuminant)

    def get_pca_size(self, observe: npt.NDArray, illuminant: npt.NDArray):
        # built for very quick evaluation of gamut
        stepsize = 0.2
        values = np.arange(0, 1 + stepsize, stepsize)
        mesh = np.meshgrid(*([values] * self.num_inks))
        grid = np.stack(mesh, axis=-1).reshape(-1, self.num_inks)

        stimulus = self.observe(grid, observe, illuminant)
        pca = PCA(n_components=observe.shape[0])
        pca.fit(stimulus)
        return np.sqrt(pca.explained_variance_)[-1]


class InkGamut:
    def __init__(self, inks: Union[List[Spectra], Neugebauer, CellNeugebauer, Dict[Union[Tuple, str], Spectra]],
                 paper: Optional[Spectra] = None,
                 illuminant: Optional[Union[Spectra, npt.NDArray]] = None):
        if isinstance(inks, Dict):
            inks = Neugebauer(inks)
        if isinstance(inks, Neugebauer) or isinstance(inks, CellNeugebauer):
            self.wavelengths = inks.wavelengths
        else:
            self.wavelengths = inks[0].wavelengths

        self.illuminant = None
        if isinstance(illuminant, Spectra):
            self.illuminant = illuminant.interpolate_values(self.wavelengths).data
        elif isinstance(illuminant, np.ndarray):
            assert len(illuminant) == len(self.wavelengths)
            self.illuminant = illuminant
        else:
            self.illuminant = np.ones_like(self.wavelengths)

        if isinstance(inks, Neugebauer) or isinstance(inks, CellNeugebauer):
            self.neugebauer = inks
            return

        assert np.array_equal(self.wavelengths, paper.wavelengths), \
            "Must pass in paper spectra with consistent wavelengths"

        for ink in inks:
            assert np.array_equal(ink.wavelengths, self.wavelengths)

        self.neugebauer = load_neugebauer(inks, paper)  # KM interpolation

    def get_spectra(self, percentages: Union[List, npt.NDArray], clip=False):
        if not isinstance(percentages, np.ndarray):
            percentages = np.array(percentages)
        data = self.neugebauer.mix(percentages).T
        if clip:
            data = np.clip(data, 0, 1)
        return Spectra(data=data, wavelengths=self.wavelengths)

    def batch_generator(self, iterable, batch_size):
        """Utility function to generate batches from an iterable."""
        iterator = iter(iterable)
        for first in iterator:
            yield np.array(list(islice(chain([first], iterator), batch_size - 1)))

    def get_spectral_point_cloud(self, stepsize=0.1, grid: Optional[npt.NDArray] = None, verbose=True, batch_size=1e5):

        point_cloud = []
        _percentages = []

        if grid is None:
            values = np.arange(0, 1 + stepsize, stepsize)
            total_combinations = len(values) ** self.neugebauer.num_inks
            grid = product(values, repeat=self.neugebauer.num_inks)
        else:
            total_combinations = grid.shape[0]

        desc = "Generating point cloud"
        verbose_progress = (lambda x: tqdm(x, total=int(total_combinations / batch_size), desc=desc)) if verbose else (
            lambda x: x)

        if isinstance(self.neugebauer, CellNeugebauer):
            for index, neugebauer in self.neugebauer.subcubes.items():
                subgamut = InkGamut(neugebauer, illuminant=self.illuminant)
                pc, perc = subgamut.get_spectral_point_cloud(stepsize=stepsize * 2, grid=None, verbose=verbose,
                                                             batch_size=batch_size)
                point_cloud.append(pc)
                _percentages.append(perc / 2 + np.array(index) / 2)

        else:
            for batch in verbose_progress(self.batch_generator(grid, int(batch_size))):
                valid_percentages = batch[np.all(batch <= 1, axis=1)]

                if valid_percentages.size == 0:
                    continue

                spectral_batch = self.neugebauer.batch_mix(valid_percentages)
                point_cloud.append(spectral_batch)
                _percentages.append(valid_percentages)

        # Concatenate the batched results
        point_cloud = np.concatenate(point_cloud, axis=0)
        _percentages = np.concatenate(_percentages, axis=0)

        return point_cloud, _percentages

    def get_point_cloud(self, observe: Union[Observer, npt.NDArray],
                        stepsize=0.1, grid: Optional[npt.NDArray] = None, verbose=True, batch_size=1e5):
        if isinstance(observe, Observer):
            observe = observe.get_sensor_matrix(wavelengths=self.wavelengths)

        point_cloud = []
        _percentages = []

        if grid is None:
            values = np.arange(0, 1 + stepsize, stepsize)
            total_combinations = len(values) ** self.neugebauer.num_inks
            grid = product(values, repeat=self.neugebauer.num_inks)
        else:
            total_combinations = grid.shape[0]

        desc = "Generating point cloud"
        verbose_progress = (lambda x: tqdm(x, total=int(total_combinations / batch_size), desc=desc)) if verbose else (
            lambda x: x)

        if isinstance(self.neugebauer, CellNeugebauer):

            for index, neugebauer in self.neugebauer.subcubes.items():
                subgamut = InkGamut(neugebauer, illuminant=self.illuminant)
                pc, perc = subgamut.get_point_cloud(observe, stepsize=stepsize * 2, grid=None, verbose=verbose,
                                                    batch_size=batch_size)
                point_cloud.append(pc)
                _percentages.append(perc / 2 + np.array(index) / 2)

        else:
            for batch in verbose_progress(self.batch_generator(grid, int(batch_size))):
                valid_percentages = batch[np.all(batch <= 1, axis=1)]

                if valid_percentages.size == 0:
                    continue

                stimulus_batch = self.neugebauer.observe(valid_percentages, observe, self.illuminant)
                point_cloud.append(stimulus_batch)
                _percentages.append(valid_percentages)

        # Concatenate the batched results
        point_cloud = np.concatenate(point_cloud, axis=0)
        _percentages = np.concatenate(_percentages, axis=0)

        return point_cloud, _percentages

    def get_buckets(self, observe: Union[Observer, npt.NDArray],
                    axis=2, stepsize=0.1, verbose=True, save=False):
        point_cloud, percentages = self.get_point_cloud(observe, stepsize, verbose=verbose)
        if verbose: print("Point cloud generated.")

        if save:
            np.save(f"{save}_point_cloud{int(100 * stepsize)}", point_cloud)
            np.save(f"{save}_percentages{int(100 * stepsize)}", percentages)
            if verbose: print(f"Point cloud saved to {save}_point_cloud{int(100 * stepsize)}.")

        _percentages = []

        buckets = sort_buckets(bucket_points(point_cloud, axis=axis), axis=axis)
        for dst, (i, j) in buckets:
            _percentages.append((dst, (tuple(percentages[i]), tuple(percentages[j]))))

        _percentages.sort(reverse=True)
        return _percentages
    
    def get_buckets_in_hering(self, max_basis: MaxBasis,
                  axis=2, stepsize=0.1, verbose=True, save=False):
        maxbasis_observer = max_basis.get_max_basis_observer()
        point_cloud, percentages = self.get_point_cloud(maxbasis_observer, stepsize, verbose=verbose)
        if verbose: print("Point cloud generated.")

        if save:
            np.save(f"{save}_point_cloud{int(100 * stepsize)}", point_cloud)
            np.save(f"{save}_percentages{int(100 * stepsize)}", percentages)
            if verbose: print(f"Point cloud saved to {save}_point_cloud{int(100 * stepsize)}.")

        _percentages = []
        # HMatrix = getHeringMatrix(4)
        Tmat = max_basis.get_cone_to_maxbasis_transform()
        # maxbasis_pts = (HMatrix @ Tmat @ point_cloud.T).T
        Q_vec = [Tmat @np.array([0, 0, 1, 0]), np.array([1, 0, 0, 0]), np.array([0, 1, 0, 0]), np.array([0, 0, 1, 0])] # Q direction
        # NOT DONE
        def gram_schmidt(vectors):
            basis = []
            for v in vectors:
                w = v - np.sum( np.dot(v,b)*b  for b in basis )
                if (w > 1e-10).any():  
                    basis.append(w/np.linalg.norm(w))
            return np.array(basis)
        A = gram_schmidt(Q_vec)
        new_point_cloud = (A @ point_cloud.T).T
        buckets = sort_buckets(bucket_points(new_point_cloud, axis=0), axis=0)
        for dst, (i, j) in buckets:
            _percentages.append((dst, (tuple(percentages[i]), tuple(percentages[j]))))

        _percentages.sort(reverse=True)
        return _percentages

    def get_pca_size(self, observe: Union[Observer, npt.NDArray], stepsize=0.1, verbose=False):
        if isinstance(observe, Observer):
            observe = observe.get_sensor_matrix(wavelengths=self.wavelengths)
        point_cloud, _ = self.get_point_cloud(observe, stepsize, verbose=verbose)
        pca = PCA(n_components=observe.shape[0])
        pca.fit(point_cloud)

        return np.sqrt(pca.explained_variance_)[-1]

    def get_width(self, observe: Union[Observer, npt.NDArray],
                  axis=2, stepsize=0.1, verbose=True, save=False, refined=0):
        percentages = self.get_buckets(observe, axis=axis, stepsize=stepsize, verbose=verbose, save=save,
                                       refined=refined)

        dst, (pi, pj) = percentages[0]

        if verbose:
            print(f"maximum distance is {dst} with percentages {pi} and {pj}")

        return dst


class InkLibrary:
    """
    InkLibrary is a class equipped with a method for "fast ink gamut search". It uses PCA to identify
    the best k-ink set from a larger library.
    """

    def __init__(self, library: Dict[str, Spectra], paper: Spectra):
        self.names = list(library.keys())
        spectras = list(library.values())
        self.wavelengths = spectras[0].wavelengths
        self.spectras = np.array([s.data for s in spectras])
        self.K = len(self.names)
        for s in spectras:
            assert np.array_equal(s.wavelengths, self.wavelengths)
        assert np.array_equal(self.wavelengths, paper.wavelengths)
        self.paper = paper.data

    def distance_search(self, observe: Union[Observer, npt.NDArray],
                        illuminant: Union[Spectra, npt.NDArray], top=100, k=None, stepsize=0.1):
        # slow unoptimized method, finds max q distance along point cloud
        if isinstance(observe, Observer):
            observe = observe.get_sensor_matrix(self.wavelengths)
        if k is None:
            print(type(observe))
            k = observe.shape[0]

        top_scores = []
        for inkset_idx in tqdm(combinations(range(self.K), k), total=comb(self.K, k), desc="finding best inkset"):
            names = [self.names[i] for i in inkset_idx]

            spectras = [Spectra(wavelengths=self.wavelengths, data=self.spectras[idx]) for idx in inkset_idx]

            gamut = InkGamut(spectras, Spectra(wavelengths=self.wavelengths, data=self.paper), illuminant)
            score = gamut.get_width(observe, stepsize=stepsize, verbose=False)
            if len(top_scores) < top:
                heapq.heappush(top_scores, (score, names))
            else:
                if score > top_scores[0][0]:
                    heapq.heapreplace(top_scores, (score, names))
        return sorted(top_scores, reverse=True)

    def convex_hull_search(self, observe: Union[Observer, npt.NDArray],
                           illuminant: Union[Spectra, npt.NDArray], top=100, k=None):
        # super efficient way to find best k-ink subset of large K ink library
        if isinstance(observe, Observer):
            observe = observe.get_sensor_matrix(self.wavelengths)
        if isinstance(illuminant, Spectra):
            illuminant = illuminant.interpolate_values(self.wavelengths).data
        if k is None:
            k = observe.shape[0]

        km_cache = {}

        total_iterations = sum(comb(self.K, i) for i in range(2, k + 1))

        ks_cache = []
        for ink in self.spectras:
            ks_cache.append(np.stack(k_s_from_data(ink)))

        with tqdm(total=total_iterations, desc="loading km cache") as pbar:
            for i in range(2, k + 1):
                concentrations = np.ones(i) / i
                for subset in combinations(range(self.K), i):
                    inks_to_mix = [ks_cache[idx] for idx in subset]
                    ks_batch = np.stack(inks_to_mix, axis=2)
                    ks_mix = ks_batch @ concentrations
                    data = data_from_k_s(ks_mix[0], ks_mix[1])
                    km_cache[subset] = data.astype(np.float16)
                    pbar.update(1)

        del ks_cache

        denominator = np.matmul(observe, illuminant.T)[:, np.newaxis]

        top_scores = []
        for inkset_idx in tqdm(combinations(range(self.K), k), total=comb(self.K, k), desc="finding best inkset"):
            names = [self.names[i] for i in inkset_idx]

            primaries_array = [self.paper]
            primaries_array.extend([self.spectras[idx] for idx in inkset_idx])
            primaries_array.extend(
                [km_cache[subset] for i in range(2, k + 1) for subset in combinations(inkset_idx, i)])

            primaries_array = np.array(primaries_array)

            numerator = np.matmul(observe, (primaries_array * illuminant).T)
            observe_mix = np.divide(numerator, denominator)  # 4 x 16
            vol = ConvexHull(observe_mix.T).volume

            if len(top_scores) < top:
                heapq.heappush(top_scores, (vol, names))
            else:
                if vol > top_scores[0][0]:
                    heapq.heapreplace(top_scores, (vol, names))

        return sorted(top_scores, reverse=True)

    def cached_pca_search(self, observe: Union[Observer, npt.NDArray],
                          illuminant: Union[Spectra, npt.NDArray], top=50, k=None):
        # super efficient way to find best k-ink subset of large K ink library
        if isinstance(observe, Observer):
            observe = observe.get_sensor_matrix(self.wavelengths)
        if isinstance(illuminant, Spectra):
            illuminant = illuminant.interpolate_values(self.wavelengths).data
        if k is None:
            k = observe.shape[0]

        km_cache = {}
        # Populate cache
        total_iterations = sum(comb(self.K, i) for i in range(2, k + 1))

        top_scores = []

        with tqdm(total=total_iterations, desc="loading km cache") as pbar:
            ks_cache = []
            for ink in self.spectras:
                ks_cache.append(np.stack(k_s_from_data(ink)))

            for i in range(2, k + 1):
                concentrations = np.ones(i) / i
                for subset in combinations(range(self.K), i):
                    inks_to_mix = [ks_cache[idx] for idx in subset]
                    ks_batch = np.stack(inks_to_mix, axis=2)
                    ks_mix = ks_batch @ concentrations
                    data = data_from_k_s(ks_mix[0], ks_mix[1])
                    km_cache[subset] = data.astype(np.float16)
                    pbar.update(1)

            del ks_cache

        weights_array = []
        for i in range(k + 1):
            for subset in combinations(range(k), i):
                binary = [0] * k
                for index in subset:
                    binary[index] = 1
                weights_array.append(binary)
        weights_array = np.array(weights_array)

        # nothing
        top_scores = []

        stepsize = 0.2
        values = np.arange(0, 1 + stepsize, stepsize)
        mesh = np.meshgrid(*([values] * k))
        grid = np.stack(mesh, axis=-1).reshape(-1, k)

        w_p = ((weights_array * grid[:, np.newaxis, :]) +
               (1 - weights_array) * (1 - grid[:, np.newaxis, :]))
        w_p_prod = np.prod(w_p, axis=2, keepdims=True)

        pca = PCA(n_components=observe.shape[0])
        tsvd = TruncatedSVD(n_components=observe.shape[0], n_iter=5, random_state=42)

        denominator = np.matmul(observe, illuminant.T)[:, np.newaxis]

        inkset_iteration_tt = 0
        # Find best inkset
        iters = 0
        for inkset_idx in tqdm(combinations(range(self.K), k), total=comb(self.K, k), desc="finding best inkset"):

            names = [self.names[i] for i in inkset_idx]

            primaries_array = [self.paper]
            primaries_array.extend([self.spectras[idx] for idx in inkset_idx])
            primaries_array.extend(
                [km_cache[subset] for i in range(2, k + 1) for subset in combinations(inkset_idx, i)])

            primaries_array = np.array(primaries_array)
            data_array = np.power(primaries_array, 1.0 / 50)

            mix = np.power(np.matmul(w_p_prod.transpose(0, 2, 1), data_array), 50).squeeze(axis=1)

            numerator = np.matmul(observe, (mix * illuminant).T)
            observe_mix = np.divide(numerator, denominator)
            pca.fit(observe_mix)
            score = np.sqrt(pca.explained_variance_)[-1]

            if len(top_scores) < top:
                heapq.heappush(top_scores, (score, names))
            else:
                if score > top_scores[0][0]:
                    heapq.heapreplace(top_scores, (score, names))

            iters += 1
            if iters > 1000:
                print("pca iteration", inkset_iteration_tt / iters, "seconds")

                return

        return sorted(top_scores, reverse=True)


class FastNeugebauer:
    def __init__(self, weights_array, data_array, num_inks):
        self.weights_array = weights_array
        self.data_array = np.power(data_array, 1.0 / 50)
        self.num_inks = num_inks

    def batch_mix(self, percentages: npt.NDArray) -> npt.NDArray:
        w_p = ((self.weights_array * percentages[:, np.newaxis, :]) +
               (1 - self.weights_array) * (1 - percentages[:, np.newaxis, :]))
        w_p_prod = np.prod(w_p, axis=2, keepdims=True)

        result = np.power(np.matmul(w_p_prod.transpose(0, 2, 1), self.data_array), 50).squeeze(axis=1)

        return result

    def batch_observe(self, percentages: npt.NDArray, observer: npt.NDArray, illuminant: npt.NDArray):
        spectras = self.batch_mix(percentages)
        numerator = np.matmul(observer, (spectras * illuminant).T)
        denominator = np.matmul(observer, illuminant.T)
        result = np.divide(numerator, denominator[:, np.newaxis])
        return result.T

    def get_pca_size(self, grid, observe: npt.NDArray, illuminant: npt.NDArray):
        stimulus = self.batch_observe(grid, observe, illuminant)

        pca = PCA(n_components=observe.shape[0])

        pca.fit(stimulus)

        return np.sqrt(pca.explained_variance_)[-1]<|MERGE_RESOLUTION|>--- conflicted
+++ resolved
@@ -14,17 +14,120 @@
 from sklearn.decomposition import PCA, TruncatedSVD
 from tqdm import tqdm
 
-<<<<<<< HEAD
 from .spectra import Spectra
 from .observer import Observer, getHeringMatrix, transformToChromaticity
 from .maxbasis import MaxBasis
-=======
-from .observer import Observer
-from .spectra import Spectra
->>>>>>> 3f33a63b
-
-
-def bucket_points(points: npt.NDArray, axis=2):
+
+from sklearn.decomposition import PCA, TruncatedSVD
+from scipy.special import comb
+from scipy.spatial import ConvexHull
+
+
+class Pigment(Spectra):
+    # TODO: reformat with kwargs
+    def __init__(self, array: Optional[Union[Spectra, npt.NDArray]] = None,
+                 k: Optional[npt.NDArray] = None,
+                 s: Optional[npt.NDArray] = None,
+                 wavelengths: Optional[npt.NDArray] = None,
+                 data: Optional[npt.NDArray] = None, **kwargs):
+        """
+        Either pass in @param reflectance or pass in
+        @param k and @param s.
+
+        k and s are stored as spectra rather than NDArrays.
+        """
+        if k is not None and s is not None and wavelengths is not None:
+            # compute reflectance from k & s
+            if not k.shape == s.shape or not k.shape == wavelengths.shape:
+                raise ValueError("Coefficients k and s and wavelengths must be same shape.")
+
+            r = 1 + (k / s) - np.sqrt(np.square(k / s) + (2 * k / s))
+            super().__init__(wavelengths=wavelengths, data=r, **kwargs)
+
+        elif array is not None:
+            if isinstance(array, Spectra):
+                super().__init__(**array.__dict__, **kwargs)
+            else:
+                super().__init__(array=array, wavelengths=wavelengths, data=data, **kwargs)
+            k, s = self.compute_k_s()
+        elif data is not None:
+            super().__init__(wavelengths=wavelengths, data=data, **kwargs)
+
+        else:
+            raise ValueError("Must either specify reflectance or k and s coefficients and wavelengths.")
+
+        self.k, self.s = k, s
+
+    def compute_k_s(self) -> Tuple[npt.NDArray, npt.NDArray]:
+        # Walowit · 1987 specifies this least squares method
+        # todo: GJK method as per Centore • 2015
+        array = np.clip(self.array(), 1e-4, 1)
+        k, s = [], []
+        for wavelength, r in array:
+            k_over_s = (1 - r) * (1 - r) / (2 * r)
+            A = np.array([[-1, k_over_s], [1, 1]])
+            b = np.array([0, 1])
+
+            AtA_inv = np.linalg.inv(np.dot(A.T, A))
+            Atb = np.dot(A.T, b)
+
+            _k, _s = np.dot(AtA_inv, Atb)
+            k.append(_k)
+            s.append(_s)
+
+        return np.clip(np.array(k), 0, 1), np.clip(np.array(s), 0, 1)
+
+    def get_k_s(self) -> Tuple[npt.NDArray, npt.NDArray]:
+        # todo: pass in wavelength list for interpolation/sampling consistency with mixing
+        return self.k, self.s
+
+
+def get_metamers(points, target, threshold=1e-2, axis=2):
+    # ok the idea here is to find a point in points
+    # that is a confusion point wrt target
+    metamers = []
+    for idx, point in enumerate(points):
+        # print(point)
+        metamer_closeness = math.sqrt(
+                sum(
+                    [
+                (point[i] - target[i]) ** 2
+            for i in range(len(point)) if i != axis])
+        )
+        if metamer_closeness < threshold:
+            metamers.append((abs(target[axis] - point[axis]), idx))
+    metamers.sort(reverse=True)
+    return metamers
+
+
+def lsh_buckets(points, ignored_axis=2):
+    # Implementation of Locally Sensitive Hashing
+    print(points.shape)
+    n_dimensions = points.shape[1]
+
+    weights = np.zeros(n_dimensions)
+    for i in range(n_dimensions):
+        if i != ignored_axis:
+            weights[i] = 10 ** (2 * (i + 1))
+
+    weights = np.zeros(n_dimensions)
+    adjustments = []
+    for i in range(n_dimensions):
+        if i != ignored_axis:
+            weights[i] = 10 ** (2 * (i + 1))
+            exp_base = 10 ** (2 * (i + 1)) // 2
+            adjustments.extend([exp_base, -exp_base])
+
+    # Calculate base hash values excluding the ignored axis
+    base_hashes = np.dot(points, weights)
+
+    # Apply adjustments and calculate hash values
+    hash_values = np.array([np.floor(base_hashes + adjustment).astype(int) for adjustment in adjustments])
+
+    return hash_values
+
+
+def bucket_points(points: npt.NDArray , axis=2):
     # disjointed buckets
     buckets = defaultdict(list)
     N, d = points.shape
